--- conflicted
+++ resolved
@@ -27,11 +27,7 @@
 	"github.com/aws/aws-sdk-go-v2/service/ec2"
 	"github.com/aws/aws-sdk-go-v2/service/ec2/types"
 	"github.com/aws/aws-sdk-go/aws"
-<<<<<<< HEAD
-	"github.com/korovkin/limiter"
-=======
 	"github.com/gammazero/workerpool"
->>>>>>> 4ae6efdf
 	"github.com/lacework/go-sdk/lwrunner"
 )
 
@@ -146,12 +142,8 @@
 
 	runners := []*lwrunner.AWSRunner{}
 	producerWg := new(sync.WaitGroup)
-<<<<<<< HEAD
-	cl := limiter.NewConcurrencyLimiter(agentCmdState.InstallMaxParallelism)
-=======
 	// cl := limiter.NewConcurrencyLimiter(agentCmdState.InstallMaxParallelism)
 	wp := workerpool.New(agentCmdState.InstallMaxParallelism)
->>>>>>> 4ae6efdf
 	runnerCh := make(chan *lwrunner.AWSRunner)
 
 	// We have multiple producers of runners and a single consumer.
@@ -187,11 +179,7 @@
 				instanceCopyWg := new(sync.WaitGroup)
 				instanceCopyWg.Add(1)
 
-<<<<<<< HEAD
-				_, err := cl.Execute(func() {
-=======
 				wp.Submit(func() {
->>>>>>> 4ae6efdf
 					threadInstance := instance
 					instanceCopyWg.Done()
 					cli.Log.Debugw("found runner",
@@ -208,23 +196,13 @@
 						verifyHostCallback,
 					)
 					if err != nil {
-<<<<<<< HEAD
-						cli.Log.Debugw("error identifying runner", "error", err, "instance ID", *threadInstance.InstanceId)
-=======
 						cli.Log.Debugw("error identifying runner", "error", err, "instance_id", *threadInstance.InstanceId)
->>>>>>> 4ae6efdf
 					}
 
 					runnerCh <- runner
 					producerWg.Done()
 				})
 				instanceCopyWg.Wait()
-<<<<<<< HEAD
-				if err != nil { // this value of error will only be non-nil if the goroutine failed to start
-					return nil, err
-				}
-=======
->>>>>>> 4ae6efdf
 			}
 		}
 	}
@@ -232,11 +210,7 @@
 	// Wait for the producers to finish, then close the producer thread pool,
 	// then close the channel they're writing to, then wait for the consumer to finish
 	producerWg.Wait()
-<<<<<<< HEAD
-	cl.WaitAndClose()
-=======
 	wp.StopWait()
->>>>>>> 4ae6efdf
 	close(runnerCh)
 	consumerWg.Wait()
 
