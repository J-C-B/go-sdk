--- conflicted
+++ resolved
@@ -35,10 +35,6 @@
       --ssh_username string       username to login with
       --tag strings               only install agents on infra with this tag
       --tag_key string            only install agents on infra with this tag key set
-<<<<<<< HEAD
-      --token string              agent access token (mandatory)
-=======
->>>>>>> cf98ee5f
       --trust_host_key            automatically add host keys to the ~/.ssh/known_hosts file (default true)
 
 Global Flags:
